"use client";

import Link from "next/link";
import { Button } from "@/components/ui/button";
import Logo from "@/components/logo";
import { ArrowRight, Menu } from "lucide-react";
import React, { useEffect, useRef, useState } from 'react';
import { ThemeToggle } from "@/components/theme-toggle";
import { Sheet, SheetContent, SheetTrigger } from "@/components/ui/sheet";

export default function Home() {
  const splineRef = useRef<HTMLDivElement | null>(null);
  const [isBookOpen, setIsBookOpen] = useState(false);
  const [isMenuOpen, setIsMenuOpen] = useState(false);

  useEffect(() => {
    const handleScroll = () => {
      if (splineRef.current) {
        const { top } = splineRef.current.getBoundingClientRect();
        const viewportHeight = window.innerHeight;

        // Adjust this threshold as needed
        if (top < viewportHeight * 0.75 && !isBookOpen) {
          setIsBookOpen(true);
          // Assuming the spline viewer has a method or property to trigger animation
          // You might need to adjust this based on the actual spline-viewer API
          // For now, we'll just log the state change.
          console.log("Book should open!");
        } else if (top >= viewportHeight * 0.75 && isBookOpen) {
          setIsBookOpen(false);
          console.log("Book should close!");
        }
      }
    };

    window.addEventListener("scroll", handleScroll);
    return () => {
      window.removeEventListener("scroll", handleScroll);
    };
  }, [isBookOpen]);

  return (
    <div className="flex flex-col min-h-screen bg-background">
      <header className="container mx-auto px-4 sm:px-6 lg:px-8 py-4 flex justify-between items-center">
        <Link href="/" className="flex items-center gap-2">
          <Logo />
          <h1 className="text-xl sm:text-2xl font-bold font-headline">Modern Chyrp</h1>
        </Link>
        <div className="flex items-center gap-4">
          <nav className="hidden md:flex items-center gap-4">
            <Button asChild variant="link">
              <Link href="/blog">Blog</Link>
            </Button>
            <Button asChild variant="ghost">
              <Link href="/login">Log In</Link>
            </Button>
            <Button asChild className="ml-2">
              <Link href="/signup">Get Started</Link>
            </Button>
          </nav>
          <ThemeToggle />
          <Sheet open={isMenuOpen} onOpenChange={setIsMenuOpen}>
            <SheetTrigger asChild className="md:hidden">
              <Button variant="outline" size="icon">
                <Menu className="h-6 w-6" />
              </Button>
            </SheetTrigger>
            <SheetContent side="right" className="w-[300px] sm:w-[400px]">
              <nav className="flex flex-col gap-4 mt-8">
                <Link href="/blog" className="text-lg" onClick={() => setIsMenuOpen(false)}>Blog</Link>
                <Link href="/login" className="text-lg" onClick={() => setIsMenuOpen(false)}>Log In</Link>
                <Link href="/signup" className="text-lg" onClick={() => setIsMenuOpen(false)}>Get Started</Link>
              </nav>
            </SheetContent>
          </Sheet>
        </div>
      </header>

      <main className="flex-grow">
        <section className="py-20 lg:py-40">
          <div className="container mx-auto px-4 sm:px-6 lg:px-8 flex flex-col md:flex-row items-center gap-10">
            <div className="md:w-1/2 text-center md:text-left">
              <h2 className="text-4xl sm:text-5xl lg:text-7xl font-bold font-headline tracking-tight">
                Build Your Digital Voice
              </h2>
              <p className="mt-4 text-lg max-w-2xl mx-auto md:mx-0 text-muted-foreground">
                Modern Chyrp is the minimalist blogging platform for creators who value simplicity and elegance. Focus on your writing, and we'll handle the rest.
              </p>
              <div className="mt-8 flex justify-center md:justify-start gap-4">
                <Button asChild size="lg">
                  <Link href="/signup">
                    Start Your Blog <ArrowRight className="ml-2" />
                  </Link>
                </Button>
              </div>
            </div>
            <div className="md:w-1/2 flex justify-center" ref={splineRef}>
              <spline-viewer url="https://prod.spline.design/kBLHfuWO7HLJtWv1/scene.splinecode" style={{ width: '100%', height: '500px' }}></spline-viewer>
            </div>
          </div>
        </section>

        {/* 1. AI-Powered Writing Section */}
        <section className="py-20 lg:py-32 bg-gray-50 dark:bg-gray-900">
          <div className="container mx-auto px-4 sm:px-6 lg:px-8 flex flex-col md:flex-row items-center gap-10">
            <div className="md:w-1/2 text-center md:text-left">
              <h3 className="text-3xl sm:text-4xl font-bold font-headline">AI that Understands Your Voice</h3>
              <p className="mt-4 text-lg text-muted-foreground">
                Our advanced AI goes beyond basic grammar checks. It understands your unique writing style, helps improve clarity, polishes grammar, and refines flow, all while preserving your authentic voice. Say goodbye to generic suggestions and hello to truly personalized writing assistance.
              </p>
            </div>
            <div className="md:w-1/2 flex justify-center">
              <img src="/ai.jpg" alt="AI that Understands Your Voice" className="max-w-full h-auto object-contain rounded-lg" />
            </div>
          </div>
        </section>

        {/* 2. Key Features Grid */}
        <section className="py-20 lg:py-32">
          <div className="container mx-auto px-4 sm:px-6 lg:px-8 text-center">
            <h3 className="text-3xl sm:text-4xl font-bold font-headline">Key Features to Elevate Your Writing</h3>
            <p className="mt-4 text-lg max-w-3xl mx-auto text-muted-foreground">
              Modern Chyrp provides a suite of powerful tools designed to streamline your content creation process.
            </p>
            <div className="mt-12 grid grid-cols-1 md:grid-cols-2 lg:grid-cols-4 gap-8">
              {/* Feature Card 1 */}
              <div className="group p-6 border rounded-lg shadow-md hover:shadow-lg transition-all duration-300 transform hover:scale-105">
                <div className="text-4xl text-primary mb-4">📝</div> {/* Placeholder Icon */}
                <h4 className="text-xl font-semibold">Minimalist Editor</h4>
                <p className="mt-2 text-muted-foreground">A clean, distraction-free writing space that lets you focus purely on your content.</p>
              </div>
              {/* Feature Card 2 */}
              <div className="group p-6 border rounded-lg shadow-md hover:shadow-lg transition-all duration-300 transform hover:scale-105">
                <div className="text-4xl text-primary mb-4">💡</div> {/* Placeholder Icon */}
                <h4 className="text-xl font-semibold">AI Writing Suggestions</h4>
                <p className="mt-2 text-muted-foreground">Get real-time assistance with grammar, style, and content generation.</p>
              </div>
              {/* Feature Card 3 */}
              <div className="group p-6 border rounded-lg shadow-md hover:shadow-lg transition-all duration-300 transform hover:scale-105">
                <div className="text-4xl text-primary mb-4">📊</div> {/* Placeholder Icon */}
                <h4 className="text-xl font-semibold">Analytics Dashboard</h4>
                <p className="mt-2 text-muted-foreground">Track reader engagement, traffic sources, and content performance with ease.</p>
              </div>
              {/* Feature Card 4 */}
              <div className="group p-6 border rounded-lg shadow-md hover:shadow-lg transition-all duration-300 transform hover:scale-105">
                <div className="text-4xl text-primary mb-4">🚀</div> {/* Placeholder Icon */}
                <h4 className="text-xl font-semibold">One-Click Publishing</h4>
                <p className="mt-2 text-muted-foreground">Publish your posts effortlessly across multiple platforms with a single click.</p>
              </div>
            </div>
          </div>
        </section>

        {/* 3. Showcase Section */}
        <section className="py-20 lg:py-32 bg-gray-100 dark:bg-gray-800">
          <div className="container mx-auto px-4 sm:px-6 lg:px-8 text-center">
            <h3 className="text-3xl sm:text-4xl font-bold font-headline">See Modern Chyrp in Action</h3>
            <p className="mt-4 text-lg max-w-3xl mx-auto text-muted-foreground">
              Explore beautiful blog layouts and engaging content created with Modern Chyrp.
            </p>
            <div className="mt-12 grid grid-cols-1 md:grid-cols-2 lg:grid-cols-3 gap-8">
              {/* Placeholder for Blog Mockup 1 */}
              <div className="group relative w-full h-64 bg-white dark:bg-gray-700 rounded-lg shadow-md overflow-hidden transform transition-transform duration-300 hover:scale-105">
                <img src="/blogmock1.jpg" alt="Blog Mockup 1" className="w-full h-full object-cover transition-opacity duration-300 group-hover:opacity-75" />
                <div className="absolute inset-0 flex items-center justify-center bg-black bg-opacity-50 opacity-0 group-hover:opacity-100 transition-opacity duration-300">
                  <p className="text-white text-xl font-semibold transform translate-y-full group-hover:translate-y-0 transition-transform duration-300">Sample Post Title</p>
                </div>
              </div>
              {/* Placeholder for Blog Mockup 2 */}
              <div className="group relative w-full h-64 bg-white dark:bg-gray-700 rounded-lg shadow-md overflow-hidden transform transition-transform duration-300 hover:scale-105">
                <img src="/blogmock2.jpg" alt="Blog Mockup 2" className="w-full h-full object-cover transition-opacity duration-300 group-hover:opacity-75" />
                <div className="absolute inset-0 flex items-center justify-center bg-black bg-opacity-50 opacity-0 group-hover:opacity-100 transition-opacity duration-300">
                  <p className="text-white text-xl font-semibold transform translate-y-full group-hover:translate-y-0 transition-transform duration-300">Another Great Read</p>
                </div>
              </div>
            </div>
          </div>
        </section>

        
      </main>
<<<<<<< HEAD
=======

      {/* 5. Call-to-Action Footer */}
      <footer className="py-20 lg:py-32 bg-background text-foreground text-center">
        <div className="container mx-auto px-4 sm:px-6 lg:px-8">
          <h2 className="text-xl sm:text-2xl lg:text-3xl font-bold font-headline tracking-tight">
            contact us
          </h2>
          <p className="mt-4 text-sm max-w-2xl mx-auto opacity-90">
            phone no: 7789230989
            <br />
            email: adminmodernchyrp@gmail.com
          </p>
        </div>
      </footer>
>>>>>>> 592ec695
    </div>
  );
}<|MERGE_RESOLUTION|>--- conflicted
+++ resolved
@@ -179,8 +179,6 @@
 
         
       </main>
-<<<<<<< HEAD
-=======
 
       {/* 5. Call-to-Action Footer */}
       <footer className="py-20 lg:py-32 bg-background text-foreground text-center">
@@ -195,7 +193,6 @@
           </p>
         </div>
       </footer>
->>>>>>> 592ec695
     </div>
   );
 }